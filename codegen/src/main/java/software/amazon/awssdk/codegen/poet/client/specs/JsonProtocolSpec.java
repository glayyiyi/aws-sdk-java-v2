/*
 * Copyright 2010-2018 Amazon.com, Inc. or its affiliates. All Rights Reserved.
 *
 * Licensed under the Apache License, Version 2.0 (the "License").
 * You may not use this file except in compliance with the License.
 * A copy of the License is located at
 *
 *  http://aws.amazon.com/apache2.0
 *
 * or in the "license" file accompanying this file. This file is distributed
 * on an "AS IS" BASIS, WITHOUT WARRANTIES OR CONDITIONS OF ANY KIND, either
 * express or implied. See the License for the specific language governing
 * permissions and limitations under the License.
 */

package software.amazon.awssdk.codegen.poet.client.specs;

import static software.amazon.awssdk.codegen.model.intermediate.Protocol.AWS_JSON;

import com.squareup.javapoet.ClassName;
import com.squareup.javapoet.CodeBlock;
import com.squareup.javapoet.FieldSpec;
import com.squareup.javapoet.MethodSpec;
import com.squareup.javapoet.ParameterizedTypeName;
import com.squareup.javapoet.TypeName;
import com.squareup.javapoet.WildcardTypeName;
import java.util.List;
import java.util.Optional;
import java.util.concurrent.CompletableFuture;
import java.util.stream.Collectors;
import javax.lang.model.element.Modifier;
import software.amazon.awssdk.awscore.eventstream.EventStreamAsyncResponseTransformer;
import software.amazon.awssdk.awscore.eventstream.EventStreamTaggedUnionJsonUnmarshaller;
import software.amazon.awssdk.awscore.exception.AwsServiceException;
import software.amazon.awssdk.awscore.internal.protocol.json.AwsJsonProtocol;
import software.amazon.awssdk.awscore.protocol.json.AwsJsonProtocolFactory;
import software.amazon.awssdk.awscore.protocol.json.AwsJsonProtocolMetadata;
import software.amazon.awssdk.codegen.model.intermediate.IntermediateModel;
import software.amazon.awssdk.codegen.model.intermediate.Metadata;
import software.amazon.awssdk.codegen.model.intermediate.OperationModel;
import software.amazon.awssdk.codegen.model.intermediate.ShapeModel;
import software.amazon.awssdk.codegen.model.intermediate.ShapeType;
import software.amazon.awssdk.codegen.poet.PoetExtensions;
import software.amazon.awssdk.codegen.poet.eventstream.EventStreamUtils;
import software.amazon.awssdk.core.SdkResponse;
import software.amazon.awssdk.core.client.handler.ClientExecutionParams;
import software.amazon.awssdk.core.http.HttpResponseHandler;
import software.amazon.awssdk.core.internal.protocol.json.VoidJsonUnmarshaller;
import software.amazon.awssdk.core.protocol.json.JsonClientMetadata;
import software.amazon.awssdk.core.protocol.json.JsonErrorResponseMetadata;
import software.amazon.awssdk.core.protocol.json.JsonErrorShapeMetadata;
import software.amazon.awssdk.core.protocol.json.JsonOperationMetadata;
import software.amazon.awssdk.core.runtime.transform.StreamingRequestMarshaller;

public class JsonProtocolSpec implements ProtocolSpec {

    private final PoetExtensions poetExtensions;

    public JsonProtocolSpec(PoetExtensions poetExtensions) {
        this.poetExtensions = poetExtensions;
    }

    @Override
    public FieldSpec protocolFactory(IntermediateModel model) {
        return FieldSpec.builder(AwsJsonProtocolFactory.class, "protocolFactory")
                        .addModifiers(Modifier.PRIVATE, Modifier.FINAL).build();
    }

    @Override
    public MethodSpec initProtocolFactory(IntermediateModel model) {
        ClassName baseException = baseExceptionClassName(model);

        Metadata metadata = model.getMetadata();
        ClassName protocolFactory = poetExtensions.getClientClass(metadata.getProtocolFactory());

        MethodSpec.Builder methodSpec = MethodSpec.methodBuilder("init")
                                                  .addParameter(TypeName.BOOLEAN, "supportsCbor")
                                                  .returns(protocolFactory)
                                                  .addModifiers(Modifier.PRIVATE)
                                                  .addCode(
                                                      "return new $T(new $T()\n" +
                                                      ".withSupportsCbor(supportsCbor)\n" +
                                                      ".withSupportsIon($L)" +
                                                      ".withBaseServiceExceptionClass($L.class)",
                                                      AwsJsonProtocolFactory.class,
                                                      JsonClientMetadata.class,
                                                      metadata.isIonProtocol(), baseException);

        if (metadata.getContentType() != null) {
            methodSpec.addCode(".withContentTypeOverride($S)", metadata.getContentType());
        }

        errorUnmarshallers(model).forEach(methodSpec::addCode);

        methodSpec.addCode(",\n");
        methodSpec.addCode("$T.builder().protocolVersion($S)\n" +
                           ".protocol($T.$L).build()", AwsJsonProtocolMetadata.class,
                           metadata.getJsonVersion(), AwsJsonProtocol.class, protocolEnumName(metadata.getProtocol()));

        methodSpec.addCode(");");

        return methodSpec.build();
    }

    @Override
    public CodeBlock responseHandler(IntermediateModel model, OperationModel opModel) {
        ClassName unmarshaller = getUnmarshallerType(opModel);
        // TODO for rest-json we need to use the real response handler since response members will be bound to headers, for
        // aws-json we need to have a dummy response handler since the response members will be in the initial-response
        // event message
        TypeName pojoResponseType = getPojoResponseType(opModel);

        // TODO remove this once kinesis supports CBOR for event streaming
        String protocolFactory = opModel.hasEventStreamOutput() ? "jsonProtocolFactory" : "protocolFactory";
        CodeBlock.Builder builder = CodeBlock
            .builder()
            .add("\n\n$T<$T> responseHandler = $L.createResponseHandler(new $T()" +
                 "                                   .withPayloadJson($L)" +
                 "                                   .withHasStreamingSuccessResponse($L), new $T());",
                 HttpResponseHandler.class,
                 pojoResponseType,
                 protocolFactory,
                 JsonOperationMetadata.class,
                 !opModel.getHasBlobMemberAsPayload(),
                 opModel.hasStreamingOutput(),
                 unmarshaller);
        if (opModel.hasEventStreamOutput()) {
            builder.add("\n\n$T<$T> voidResponseHandler = $L.createResponseHandler(new $T()" +
                        "                                   .withPayloadJson(false)" +
                        "                                   .withHasStreamingSuccessResponse(true), new $T());",
                        HttpResponseHandler.class,
                        SdkResponse.class,
                        protocolFactory,
                        JsonOperationMetadata.class,
                        VoidJsonUnmarshaller.class);
            EventStreamUtils eventStreamUtils = EventStreamUtils.create(poetExtensions, opModel);
            ClassName eventStreamBaseClass = eventStreamUtils.eventStreamBaseClass();
            builder
                .add("\n\n$T<$T> eventResponseHandler = $L.createResponseHandler(new $T()" +
                     "                                   .withPayloadJson($L)" +
                     "                                   .withHasStreamingSuccessResponse($L), "
                     + "$T.builder()",
                     HttpResponseHandler.class,
                     WildcardTypeName.subtypeOf(eventStreamBaseClass),
                     protocolFactory,
                     JsonOperationMetadata.class,
                     true,
                     false,
                     ClassName.get(EventStreamTaggedUnionJsonUnmarshaller.class));

            eventStreamUtils.getEventStreamMembers()
                            .forEach(m -> {
                                String unmarshallerClassName = m.getShape().getVariable().getVariableType() + "Unmarshaller";
                                builder.add(".addUnmarshaller(\"$L\", $T.getInstance())\n",
                                            m.getC2jName(),
                                            poetExtensions.getTransformClass(unmarshallerClassName));
                            });
            builder.add(".defaultUnmarshaller((in) -> $T.UNKNOWN)\n"
                        + ".build());\n", eventStreamUtils.eventStreamBaseClass());
        }
        return builder.build();
    }

    @Override
    public CodeBlock errorResponseHandler(OperationModel opModel) {
        String protocolFactory = opModel.hasEventStreamOutput() ? "jsonProtocolFactory" : "protocolFactory";
        return CodeBlock
            .builder()
            .add("\n\n$T<$T> errorResponseHandler = createErrorResponseHandler($L);",
                 HttpResponseHandler.class, AwsServiceException.class, protocolFactory)
            .build();
    }

    @Override
    public CodeBlock executionHandler(OperationModel opModel) {
        TypeName responseType = getPojoResponseType(opModel);
        ClassName requestType = poetExtensions.getModelClass(opModel.getInput().getVariableType());
        ClassName marshaller = poetExtensions.getRequestTransformClass(opModel.getInputShape().getShapeName() + "Marshaller");


        final CodeBlock.Builder codeBlock = CodeBlock
            .builder()
            .add("\n\nreturn clientHandler.execute(new $T<$T, $T>()\n" +
                 ".withResponseHandler($N)\n" +
                 ".withErrorResponseHandler($N)\n" +
                 ".withInput($L)\n",
                 ClientExecutionParams.class,
                 requestType,
                 responseType,
                 "responseHandler",
                 "errorResponseHandler",
                 opModel.getInput().getVariableName());

        if (opModel.hasStreamingInput()) {
            return codeBlock.add(".withMarshaller(new $T(new $T(protocolFactory), requestBody)));",
                                 ParameterizedTypeName.get(ClassName.get(StreamingRequestMarshaller.class), requestType),
                                 marshaller)
                            .build();
        }

        return codeBlock.add(".withMarshaller(new $T(protocolFactory))$L);", marshaller,
                             opModel.hasStreamingOutput() ? ", responseTransformer" : "")
                        .build();
    }

    @Override
    public CodeBlock asyncExecutionHandler(OperationModel opModel) {
        TypeName pojoResponseType = getPojoResponseType(opModel);
        ClassName requestType = poetExtensions.getModelClass(opModel.getInput().getVariableType());
        ClassName marshaller = poetExtensions.getRequestTransformClass(opModel.getInputShape().getShapeName() + "Marshaller");

        String asyncRequestBody = opModel.hasStreamingInput() ? ".withAsyncRequestBody(requestBody)"
                                                              : "";
        CodeBlock.Builder builder = CodeBlock.builder();
        if (opModel.hasEventStreamOutput()) {
<<<<<<< HEAD
            ClassName eventStreamBaseClass = EventStreamUtils.create(poetExtensions, opModel).eventStreamBaseClass();
            ParameterizedTypeName transformerType = ParameterizedTypeName.get(
                ClassName.get(EventStreamAsyncResponseTransformer.class), pojoResponseType, eventStreamBaseClass);
            builder.addStatement("$1T<$2T> future = new $1T<>()",
                                 ClassName.get(CompletableFuture.class),
                                 ClassName.get(Void.class));
            builder.add("$T asyncResponseTransformer = $T.<$T, $T>builder()\n" +
                        "     .eventStreamResponseHandler(asyncResponseHandler)\n"
                        + "   .eventResponseHandler(eventResponseHandler)\n"
                        + "   .initialResponseHandler(responseHandler)\n"
                        + "   .exceptionResponseHandler(exceptionHandler)\n"
                        + "   .future(future)\n"
                        + "   .executor(executor)\n"
                        + "   .build();",
                        transformerType,
                        ClassName.get(EventStreamAsyncResponseTransformer.class),
                        pojoResponseType,
                        eventStreamBaseClass);
=======
            builder.add("$T<$T, $T> asyncResponseTransformer = new $T<>(\n"
                        + "asyncResponseHandler, responseHandler, eventResponseHandler, errorResponseHandler, serviceName());\n",
                        ClassName.get(AsyncResponseTransformer.class),
                        ClassName.get(SdkResponse.class),
                        ClassName.get(Void.class),
                        ClassName.get(EventStreamAsyncResponseTransformer.class));
>>>>>>> 8cb9942d
        }
        boolean isStreaming = opModel.hasStreamingOutput() || opModel.hasEventStreamOutput();
        String protocolFactory = opModel.hasEventStreamOutput() ? "jsonProtocolFactory" : "protocolFactory";
        String customerResponseHandler = opModel.hasEventStreamOutput() ? "asyncResponseHandler" : "asyncResponseTransformer";
        builder.add("\n\n$L clientHandler.execute(new $T<$T, $T>()\n" +
                    ".withMarshaller(new $T($L))\n" +
                    ".withResponseHandler($L)\n" +
                    ".withErrorResponseHandler(errorResponseHandler)\n" +
                    asyncRequestBody +
                    ".withInput($L)$L)$L;",
                    // If the operation has an event stream output we use a different future so we don't return the one
                    // from the client.
                    opModel.hasEventStreamOutput() ? "" : "return",
                    ClientExecutionParams.class,
                    requestType,
                    opModel.hasEventStreamOutput() ? SdkResponse.class : pojoResponseType,
                    marshaller,
                    protocolFactory,
                    opModel.hasEventStreamOutput() ? "voidResponseHandler" : "responseHandler",
                    opModel.getInput().getVariableName(),
                    isStreaming ? ", asyncResponseTransformer" : "",
                    whenCompleteBody(opModel, customerResponseHandler));
        if (opModel.hasEventStreamOutput()) {
            builder.addStatement("return future");
        }
        return builder.build();
    }

    /**
     * For streaming operations we need to notify the response handler or response transformer on exception so
     * we add a .whenComplete to the future.
     *
     * @param operationModel Op model.
     * @param responseHandlerName Variable name of response handler customer passed in.
     * @return whenComplete to append to future.
     */
    private String whenCompleteBody(OperationModel operationModel, String responseHandlerName) {
        if (operationModel.hasEventStreamOutput()) {
            return eventStreamOutputWhenComplete(responseHandlerName);
        } else if (operationModel.hasStreamingOutput()) {
            return streamingOutputWhenComplete(responseHandlerName);
        } else {
            // Non streaming can just return the future as is
            return "";
        }
    }

    /**
     * Need to notify the response handler/response transformer if the future is completed exceptionally.
     *
     * @param responseHandlerName Variable name of response handler customer passed in.
     * @return whenComplete to append to future.
     */
    private String streamingOutputWhenComplete(String responseHandlerName) {
        return String.format(".whenComplete((r, e) -> {%n"
                             + "     if (e != null) {%n"
                             + "         %s.exceptionOccurred(e);%n"
                             + "     }%n"
                             + "})", responseHandlerName);
    }

    /**
     * For event streaming our future notification is a bit complicated. We create a different future that is not tied
     * to the lifecycle of the wire request. Successful completion of the future is signalled in
     * {@link EventStreamAsyncResponseTransformer}. Failure is notified via the normal future (the one returned by the client
     * handler).
     *
     * @param responseHandlerName Variable name of response handler customer passed in.
     * @return whenComplete to append to future.
     */
    private String eventStreamOutputWhenComplete(String responseHandlerName) {
        return String.format(".whenComplete((r, e) -> {%n"
                             + "     if (e != null) {%n"
                             + "         try {"
                             + "             %s.exceptionOccurred(e);%n"
                             + "         } finally {"
                             + "             future.completeExceptionally(e);"
                             + "         }"
                             + "     }%n"
                             + "})", responseHandlerName);
    }

    private ClassName getUnmarshallerType(OperationModel opModel) {
        return poetExtensions.getTransformClass(opModel.getReturnType().getReturnType() + "Unmarshaller");
    }

    /**
     * Gets the POJO response type for the operation.
     *
     * @param opModel Operation to get response type for.
     */
    private TypeName getPojoResponseType(OperationModel opModel) {
        return poetExtensions.getModelClass(opModel.getReturnType().getReturnType());
    }

    @Override
    public Optional<MethodSpec> createErrorResponseHandler() {
        ClassName httpResponseHandler = ClassName.get(HttpResponseHandler.class);
        ClassName sdkBaseException = ClassName.get(AwsServiceException.class);
        TypeName responseHandlerOfException = ParameterizedTypeName.get(httpResponseHandler, sdkBaseException);

        return Optional.of(MethodSpec.methodBuilder("createErrorResponseHandler")
                                     .addParameter(AwsJsonProtocolFactory.class, "protocolFactory")
                                     .returns(responseHandlerOfException)
                                     .addModifiers(Modifier.PRIVATE)
                                     .addStatement("return protocolFactory.createErrorResponseHandler(new $T())",
                                                   JsonErrorResponseMetadata.class)
                                     .build());
    }

    @Override
    public List<CodeBlock> errorUnmarshallers(IntermediateModel model) {
        List<ShapeModel> exceptions = model.getShapes().values().stream()
                                           .filter(s -> s.getShapeType().equals(ShapeType.Exception))
                                           .collect(Collectors.toList());

        return exceptions.stream().map(s -> {
            ClassName exceptionClass = poetExtensions.getModelClass(s.getShapeName());
            return CodeBlock.builder().add(".addErrorMetadata(new $T().withErrorCode($S).withModeledClass($T.class))",
                                           JsonErrorShapeMetadata.class,
                                           s.getErrorCode(),
                                           exceptionClass)
                            .build();
        }).collect(Collectors.toList());
    }

    private String protocolEnumName(software.amazon.awssdk.codegen.model.intermediate.Protocol protocol) {
        switch (protocol) {
            case CBOR:
            case ION:
            case AWS_JSON:
                return AWS_JSON.name();
            default:
                return protocol.name();
        }
    }

    private ClassName baseExceptionClassName(IntermediateModel model) {
        String exceptionPath = model.getSdkModeledExceptionBaseFqcn()
                                    .substring(0, model.getSdkModeledExceptionBaseFqcn().lastIndexOf("."));

        return ClassName.get(exceptionPath, model.getSdkModeledExceptionBaseClassName());
    }
}<|MERGE_RESOLUTION|>--- conflicted
+++ resolved
@@ -213,7 +213,6 @@
                                                               : "";
         CodeBlock.Builder builder = CodeBlock.builder();
         if (opModel.hasEventStreamOutput()) {
-<<<<<<< HEAD
             ClassName eventStreamBaseClass = EventStreamUtils.create(poetExtensions, opModel).eventStreamBaseClass();
             ParameterizedTypeName transformerType = ParameterizedTypeName.get(
                 ClassName.get(EventStreamAsyncResponseTransformer.class), pojoResponseType, eventStreamBaseClass);
@@ -224,22 +223,15 @@
                         "     .eventStreamResponseHandler(asyncResponseHandler)\n"
                         + "   .eventResponseHandler(eventResponseHandler)\n"
                         + "   .initialResponseHandler(responseHandler)\n"
-                        + "   .exceptionResponseHandler(exceptionHandler)\n"
+                        + "   .exceptionResponseHandler(errorResponseHandler)\n"
                         + "   .future(future)\n"
                         + "   .executor(executor)\n"
+                        + "   .serviceName(serviceName())\n"
                         + "   .build();",
                         transformerType,
                         ClassName.get(EventStreamAsyncResponseTransformer.class),
                         pojoResponseType,
                         eventStreamBaseClass);
-=======
-            builder.add("$T<$T, $T> asyncResponseTransformer = new $T<>(\n"
-                        + "asyncResponseHandler, responseHandler, eventResponseHandler, errorResponseHandler, serviceName());\n",
-                        ClassName.get(AsyncResponseTransformer.class),
-                        ClassName.get(SdkResponse.class),
-                        ClassName.get(Void.class),
-                        ClassName.get(EventStreamAsyncResponseTransformer.class));
->>>>>>> 8cb9942d
         }
         boolean isStreaming = opModel.hasStreamingOutput() || opModel.hasEventStreamOutput();
         String protocolFactory = opModel.hasEventStreamOutput() ? "jsonProtocolFactory" : "protocolFactory";
