<<<<<<< HEAD
# __2.0.0__ __2018-08-02__
## __AWS SDK for Java v2__
  - ### Features
    - Add mfa_serial to ProfileProperty
    - HTTP/2 is now supported as a transport.
    - Improve logging for debuggability. see `SdkStandardLogger`.
    - Removed sdk-core dependency from the profiles module. This allows reading from profile files without pulling in the rest of the SDK.

## __Amazon Kinesis__
  - ### Features
    - This update introduces SubscribeToShard and RegisterStreamConsumer APIs which allows for retrieving records on a data stream over HTTP2 with enhanced fan-out capabilities. With this new feature the Java SDK now supports event streaming natively which will allow you to define payload and exception structures on the client over a persistent connection. For more information, see Developing Consumers with Enhanced Fan-Out in the Kinesis Developer Guide.

=======
>>>>>>> 968eeab7
# __2.0.0-preview-11__ __2018-07-30__
## __AWS SDK for Java v2__
  - ### Features
    - Accept `SdkBytes` and `byte[]` instead of `ByteBuffer` in generated setters.
    - Add support to disable EC2 instance metadata service usage via environment variable and system property. [#430](https://github.com/aws/aws-sdk-java-v2/issues/430)
    - Caching `XPathFactory` to improve performance of exception handling for services using XML protocol
    - Exceptions use builders and are immutable.
    - Incorporate the [Reactive Streams Technology Compatibility Kit](https://github.com/reactive-streams/reactive-streams-jvm/tree/master/tck) and ensure current implementations are compliant. [#519](https://github.com/aws/aws-sdk-java-v2/issues/519)
    - Modules (annotations, auth, sdk-core, aws-core, profiles, regions) are refactored under the core module.
    - Refactor signer interfaces to be independent from Amazon/AWS specific classes. Signer interfaces expose a sign method that takes in the request to sign and ExecutionAttributes instance. Parameters needed for signing are to be passed through ExecutionAttributes. SDK signer implementations have overloaded sign methods that can take either generic ExecutionAttributes or modeled params classes as convenience for customers.
    - Region class clean up including the following: - Flattened GovCloud - Renamed `Region.value()` to `Region.id()` - Dropped `get` prefix in the method names. eg: `getRegions()` -> `regions()`
    - Renamed all non-service enums to be singular, not plural.
    - Renaming `SdkBuilder.apply()` -> `SdkBuilder.applyMutation()` and renaming `ResponseTransformer.apply()` to `ResponseTransformer.transform()`.
    - Return `SdkBytes` instead of `ByteBuffer` from generated getters.
    - Update all service models to follow V2 naming convention. eg: `WAFException` -> `WafException`
    - Update service name in clients, requests and exceptions to match 2.0 naming conventions (eg. DynamoDBClient -> DynamoDbClient)
    - Updated `AwsCredentials` to interface implemented by `AwsBasicCredentials` and `AwsSessionCredentials`. Renamed `AwsCredentialsProvider.getCredentials()` to `AwsCredentialsProvider.resolveCredentials()`.
    - Use auto constructed containers for list and map members. [#497](https://github.com/aws/aws-sdk-java-v2/pull/497), [#529](https://github.com/aws/aws-sdk-java-v2/pull/529), [#600](https://github.com/aws/aws-sdk-java-v2/pull/600)
    - Various AsyncClient Refactors:\n - Drop async prefix in `SdkAyncClientBuilder`: `SdkAsyncClientBuilder.asyncHttpClientBuilder() -> SdkAsyncClientBuilder.httpClientBuilder()`\n - Create `SdkEventLoopGroup` to allow users to provide `EventLoopGroup` and `ChannelFactory`.
    - upgrade Netty 4.1.22.Final to Netty 4.1.26.Final

  - ### Deprecations
    - Deprecating `QueryStringSigner` in favor of `Aws4Signer`.

  - ### Removals
    - Make paginators resume method private.(We will re-add the feature in the future)
    - Removing gzipEnabled client configuration.

## __AWS WAF Regional__
  - ### Features
    - AWS Waf Regional clients are now in `software.amazon.awssdk.services.waf.regional` package.

## __Amazon DynamoDB__
  - ### Features
    - Add default DynamoDB specific retry policy.
    - Update DynamoDB default max retry count to 8. Related to [#431](https://github.com/aws/aws-sdk-java-v2/issues/431)

## __Amazon DynamoDB Streams__
  - ### Features
    - Dynamodb Streams clients are now in `software.amazon.awssdk.services.dynamodb.streams` package.

## __Amazon S3__
  - ### Features
    - Move `AWSS3V4Signer` to auth module.

## __Netty NIO Async HTTP Client__
  - ### Bugfixes
    - Fix the Netty async client to stop publishing to the request stream once `Content-Length` is reached.

# __2.0.0-preview-10__ __2018-05-25__
## __AWS SDK for Java v2__
  - ### Features
    - Add [SdkHttpResponse](https://github.com/aws/aws-sdk-java-v2/blob/master/http-client-spi/src/main/java/software/amazon/awssdk/http/SdkHttpResponse.java) to [SdkResponse](https://github.com/aws/aws-sdk-java-v2/blob/master/core/src/main/java/software/amazon/awssdk/core/SdkResponse.java) so that customers can retrieve Http data such as headers, status code from the response object.
    - Add a standard User-Agent when making requests to the metadata service.  User-Agent pattern: aws-sdk-java/<version>
    - Added Consumer<Builder>-style methods for all client overloads.
    - Added Consumer<Builder>-style methods for vararg parameters.
    - AsyncResponseTransformer byte array and string methods now match the sync model.
    - Include root causes in the exception message from AWSCredentialsProviderChain to ease troubleshooting.
    - Moved AWS specific retry policies to aws-core module, created AwsServiceException and moved isThrottlingException and isClockSkewException methods to SdkServiceException.
    - Renamed "Bytes" overload for streaming operations to "AsBytes", and "String" overload for enums to "AsString"
    - Renamed AsyncRequestProvider to AsyncRequestBody to better match sync's RequestBody
    - Renamed AsyncResponseHandler to AsyncResponseTransformer and StreamingResponseHandler to ResponseTransformer.
    - Renamed `AdvancedServiceConfiguration` to `ServiceConfiguration`
    - Renamed `RequestOverrideConfig` to `RequestOverrideConfiguration` to match `ClientOverrideConfiguration` naming.
    - Simplified configuration of HTTP clients.
    - Split core module to regions, profiles, auth, aws-core and core modules.[#27](https://github.com/aws/aws-sdk-java-v2/issues/27)
    - Updating default retry policy to include newly added conditions.

  - ### Removals
    - Remove httpRequestTimeout and totalExecutionTimeout features

## __AWS Secrets Manager__
  - ### Features
    - Add AWS Secrets Manager to v2.

## __Amazon S3__
  - ### Features
    - Renamed `S3AdvancedConfiguration` to `S3Configuration`

# __2.0.0-preview-9__ __2018-03-20__
## __AWS Lambda__
  - ### Features
    - Added latest model for new service features.

## __AWS SDK for Java v2__
  - ### Bugfixes
    - Fix default user agent to comply with [RFC 7231](https://tools.ietf.org/html/rfc7231#section-5.5.3). Related to [#80](https://github.com/aws/aws-sdk-java-v2/issues/80)
    - Maven artifact software.amazon.awssdk:bom no longer includes non-SDK dependencies.

# __2.0.0-preview-8__ __2018-02-02__
## __AWS SDK for Java v2__
  - ### Features
    - Added Consumer<Builder> methods to multiple locations where they were previously missing.
    - Added `SdkClient` base interface that all service clients implement.
    - Added and standardized `toString` implementations of public data classes.
    - Adding the following services from re:invent 2017:
       - Alexa For Business
       - AWS Migration Hub
       - AWS Cost Explorer
       - AWS Cloud9
       - AWS CloudHSM V2
       - Amazon Comprehend
       - AWS Glue
       - Amazon GuardDuty
       - Amazon Kinesis Video Streams
       - AWS Elemental MediaConvert
       - AWS Elemental MediaLive
       - AWS Elemental MediaPackage
       - AWS Elemental MediaStore
       - AWS Mobile
       - AmazonMQ
       - AWS Price List
       - AWS Resource Groups
       - Amazon SageMaker
       - AWS Serverless Application Repository
       - Amazon Route 53 Auto Naming
       - Amazon Translate
       - Amazon WorkMail
    - Setting `Content-Type` header for streaming requests. Related to [#357](https://github.com/aws/aws-sdk-java-v2/issues/357)
    - upgrade Netty 4.1.17.Final to 4.1.19.Final

  - ### Bugfixes
    - Fixed issue where error message in S3 exceptions could be "null" if the exception did not have a modeled type.

## __Amazon CloudWatch__
  - ### Features
    - Added pagination configuration to CloudWatch

## __Netty NIO Async HTTP Client__
  - ### Bugfixes
    - Fix race condition in the async client causing instability when making multiple concurent requests. Fixes [#202](https://github.com/aws/aws-sdk-java-v2/issues/202)

# __2.0.0-preview-7__ __2017-12-15__
## __AWS SDK for Java v2__
  - ### Features
    - Added `Bytes` methods to all streaming operations. These methods will load the service response into memory and return a `ResponseBytes` object that eases conversion into other types, like strings. eg. `String object = s3.getObjectBytes(request).asUtf8String()`. [#324](https://github.com/aws/aws-sdk-java-v2/pull/324)
    - Added `ProfileCredentialsProvider.create("profile-name")` helper to `ProfileCredentialsProvider` to account for common use-case where only profile name is provided. [#347](https://github.com/aws/aws-sdk-java-v2/pull/347)
    - Adds convenience type overloads to allow easier to use types on modeled objects. [#336](https://github.com/aws/aws-sdk-java-v2/pull/336)
    - Automatically retry streaming downloads to a file if they fail or are interrupted. [#324](https://github.com/aws/aws-sdk-java-v2/pull/324)
    - Implementation of a generic HTTP credential provider used to get credentials from an container metadata service. Replica of v1 [implementation](https://github.com/aws/aws-sdk-java/blob/master/aws-java-sdk-core/src/main/java/com/amazonaws/auth/ContainerCredentialsProvider.java#L108) [#328](https://github.com/aws/aws-sdk-java-v2/pull/328)
    - Refactors the exceptions used by the SDK. [#301](https://github.com/aws/aws-sdk-java-v2/pull/301)
    - Remove the legacy `AmazonWebServiceRequest`, `AmazonWebServiceResult`, and `AmazonWebServiceResponse` classes. They are replaced with `AwsRequest` and `AwsResponse`. [#289](https://github.com/aws/aws-sdk-java-v2/issues/289)
    - Updated profile-based region and credential loading to more closely mirror the behavior in the AWS CLI. Notably, profile names in `~/.aws/config` must be prefixed with "profile " (except for the default profile) and profile names in `~/.aws/credentials` must not be prefixed with "profile ". [#296](https://github.com/aws/aws-sdk-java-v2/pull/296)
    - Upgrade maven-compiler-plugin from 3.6.0 to 3.7.0
    - Upgraded dependencies
       * Wiremock (com.github.tomakehurst:wiremock) 1.55 -> 2.12.0
       * Json Path (com.jayway.jsonpath:json-path) 2.2.0 -> 2.4.0
    - upgrade to Jackson 2.9.3

  - ### Removals
    - Remove easymock as a dependency, mockito should be used for all mocking going forward. [#348](https://github.com/aws/aws-sdk-java-v2/pull/348)
    - Removed the following unused dependencies [#349](https://github.com/aws/aws-sdk-java-v2/issues/349):
       * org.eclipse:text
       * info.cukes:cucumber-java
       * info.cukes:cucumber-junit
       * info.cukes:cucumber-guice
       * com.google.inject:guice
       * org.bouncycastle:bcprov-jdk15on
       * com.google.guava:guava
       * io.burt:jmespath-jackson
       * javax.annotation:javax.annotation-api

## __Amazon S3__
  - ### Bugfixes
    - Fixing exception unmarshalling for S3. [#297](https://github.com/aws/aws-sdk-java-v2/issues/297)

## __Netty NIO Async HTTP Client__
  - ### Bugfixes
    - Fixes Issue [#340](https://github.com/aws/aws-sdk-java-v2/issues/340) where connection acquisition time was calculated incorrectly in the Netty client.

# __2.0.0-preview-6__ __2017-12-06__
## __AWS AppSync__
  - ### Features
    - Adding AWS AppSync based on customer request. [#318](https://github.com/aws/aws-sdk-java-v2/pull/318)

## __AWS Lambda__
  - ### Removals
    - Removed high-level utilities. [#247](https://github.com/aws/aws-sdk-java-v2/pull/247)

## __AWS SDK for Java v2__
  - ### Features
    - Add paginators-1.json file for some services [#298](https://github.com/aws/aws-sdk-java-v2/pull/298)
    - Added a primitive `Waiter` class for simplifying poll-until-condition-is-met behavior. [#300](https://github.com/aws/aws-sdk-java-v2/pull/300)
    - Adding Consumer<Builder> to overrideConfiguration on ClientBuilder [#291](https://github.com/aws/aws-sdk-java-v2/pull/291)
    - Adding helper to Either that allows construction from two possibly null values [#292](https://github.com/aws/aws-sdk-java-v2/pull/292)
    - Adding knownValues static to enum generation [#218](https://github.com/aws/aws-sdk-java-v2/pull/218)
    - Adding validation to Region class [#261](https://github.com/aws/aws-sdk-java-v2/pull/261)
    - Converted all wiremock tests to run as part of the build. [#260](https://github.com/aws/aws-sdk-java-v2/pull/260)
    - Enhanced pagination for synchronous clients[#207](https://github.com/aws/aws-sdk-java-v2/pull/207)
    - Implementing Consumer<Builder> fluent setter pattern on client operations [#280](https://github.com/aws/aws-sdk-java-v2/pull/280)
    - Implementing Consumer<Builder> fluent setters pattern on model builders. [#278](https://github.com/aws/aws-sdk-java-v2/pull/278)
    - Making it easier to supply async http configuration. [#274](https://github.com/aws/aws-sdk-java-v2/pull/274)
    - Refactoring retry logic out to separate class [#177](https://github.com/aws/aws-sdk-java-v2/pull/177)
    - Removing unnecessary javax.mail dependency [#312](https://github.com/aws/aws-sdk-java-v2/pull/312)
    - Replacing constructors with static factory methods [#284](https://github.com/aws/aws-sdk-java-v2/pull/284)
    - Retry policy refactor [#190](https://github.com/aws/aws-sdk-java-v2/pull/190)
    - Update latest models for existing services [#299](https://github.com/aws/aws-sdk-java-v2/pull/299)
    - Upgrade dependencies to support future migration to Java 9. [#271](https://github.com/aws/aws-sdk-java-v2/pull/271)
    - Upgraded dependencies:
      * javapoet 1.8.0 -> 1.9.0 [#311](https://github.com/aws/aws-sdk-java-v2/pull/311)
      * Apache HttpClient 4.5.2 -> 4.5.4 [#308](https://{github.com/aws/aws-sdk-java-v2/pull/308)
      * Jackson 2.9.1 -> 2.9.2 [#310](https://github.com/aws/aws-sdk-java-v2/pull/310)
      * Netty 4.1.13 -> 4.1.17 [#309](https://github.com/{aws/aws-sdk-java-v2/pull/309)
    - Use java.util.Objects to implement equals, hashCode [#294](https://github.com/aws/aws-sdk-java-v2/pull/294)

  - ### Bugfixes
    - Attempting to fix class-loader exception raised on gitter. [#216](https://github.com/aws/aws-sdk-java-v2/pull/216)
    - Call doClose in HttpClientDependencies#close method [#268](https://github.com/aws/aws-sdk-java-v2/pull/268)
    - Fixing bundle exports [#281](https://github.com/aws/aws-sdk-java-v2/pull/281)

  - ### Removals
    - Delete old jmespath AST script [#266](https://github.com/aws/aws-sdk-java-v2/pull/266)
    - Remove current waiter implementation. [#258](https://github.com/aws/aws-sdk-java-v2/pull/258)
    - Removed policy builder. [#259](https://github.com/aws/aws-sdk-java-v2/pull/259)
    - Removed progress listeners until they can be updated to V2 standards. [#285](https://github.com/aws/aws-sdk-java-v2/pull/285)

## __Amazon CloudFront__
  - ### Removals
    - Removed high-level cloudfront utilities. [#242](https://github.com/aws/aws-sdk-java-v2/pull/242)

## __Amazon DynamoDB__
  - ### Features
    - Adding some helpers for being able to create DyanmoDB AttributeValues. [#276](https://github.com/aws/aws-sdk-java-v2/pull/276)

  - ### Bugfixes
    - Fixed TableUtils that broke with enum change. [#235](https://github.com/aws/aws-sdk-java-v2/pull/235)

## __Amazon EC2__
  - ### Removals
    - Removed high-level utilities. [#244](https://github.com/aws/aws-sdk-java-v2/pull/244)

## __Amazon EMR__
  - ### Removals
    - Removed high-level utilities. [#245](https://github.com/aws/aws-sdk-java-v2/pull/245)

## __Amazon Glacier__
  - ### Removals
    - Removed high-level utilities. [#246](https://github.com/aws/aws-sdk-java-v2/pull/246)

## __Amazon Polly__
  - ### Removals
    - Removed polly presigners until they can be updated for V2. [#287](https://github.com/aws/aws-sdk-java-v2/pull/287)

## __Amazon S3__
  - ### Features
    - Adding utility that creates temporary bucket name using user-name  [#234](https://github.com/aws/aws-sdk-java-v2/pull/234)

## __Amazon SES__
  - ### Removals
    - Removed high-level utilities. [#248](https://github.com/aws/aws-sdk-java-v2/pull/248)

## __Amazon SNS__
  - ### Removals
    - Removed high-level utilities. [#255](https://github.com/aws/aws-sdk-java-v2/pull/255)

## __Amazon SQS__
  - ### Bugfixes
    - Porting SQS test to make use of async and hopefully resolve the bug [#240](https://github.com/aws/aws-sdk-java-v2/pull/240)

  - ### Removals
    - Removed high-level utilities and the interceptor that rewrites the endpoint based on the SQS queue. [#238](https://github.com/aws/aws-sdk-java-v2/pull/238)

## __Amazon SimpleDB__
  - ### Removals
    - Removed high-level utilities and unused response metadata handler. [#249](https://github.com/aws/aws-sdk-java-v2/pull/249)

## __Netty NIO Async HTTP Client__
  - ### Features
    - Adding socket resolver helper that will load the appropriate SocketChannel [#293](https://github.com/aws/aws-sdk-java-v2/pull/293)

  - ### Bugfixes
    - Netty spurious timeout error fix [#283](https://github.com/aws/aws-sdk-java-v2/pull/283)
    - Temporarily disable epoll [#254](https://github.com/aws/aws-sdk-java-v2/pull/254)

# __2.0.0-preview-5__ __2017-10-17__
## __AWS SDK for Java v2__
  - ### Features
    - Asynchronous request handler for strings `AsyncRequestProvider.fromString("hello world!!!")` [PR #183](https://github.com/aws/aws-sdk-java-v2/pull/183)
    - General HTTP core clean-up [PR #178](https://github.com/aws/aws-sdk-java-v2/pull/178)
    - Get value from request POJO using member model names `String bucketName = s3PutObjectResponse.getValueForField("Bucket", String.class);` [PR #144](https://github.com/aws/aws-sdk-java-v2/pull/144)
    - Model enums on service POJOs [PR #195](https://github.com/aws/aws-sdk-java-v2/pull/195)
    - Move `core` classes to their own package `software.amazon.awssdk.core` [PR #194](https://github.com/aws/aws-sdk-java-v2/pull/194)

  - ### Bugfixes
    - Resolve potential security issue handling DTD entities [PR #198](https://github.com/aws/aws-sdk-java-v2/pull/198)
    - Serialization/deserialization of complex model objects [PR #128](https://github.com/aws/aws-sdk-java-v2/pull/128) / [Issue #121](https://github.com/aws/aws-sdk-java-v2/issues/121)

## __Amazon S3__
  - ### Features
    - Handle 100-continue header for PUT object [PR #169](https://github.com/aws/aws-sdk-java-v2/pull/169)

## __Netty NIO Async HTTP Client__
  - ### Bugfixes
    - Better handling of event-loop selection for AWS Lambda container [PR #208](https://github.com/aws/aws-sdk-java-v2/pull/208)
    - Data corruption fix in streaming responses and stability fixes [PR #173](https://github.com/aws/aws-sdk-java-v2/pull/173)

# __2.0.0-preview-4__ __2017-09-19__
## __AWS SDK for Java v2__
  - ### Features
    - Added convenience methods for both sync and async streaming operations for file based uploads/downloads.
    - Added some convenience implementation of [AsyncResponseHandler](https://github.com/aws/aws-sdk-java-v2/blob/master/core/src/main/java/software/amazon/awssdk/async/AsyncResponseHandler.java) to emit to a byte array or String.
    - Immutable objects can now be modified easily with a newly introduced [copy](https://github.com/aws/aws-sdk-java-v2/blob/master/utils/src/main/java/software/amazon/awssdk/utils/builder/ToCopyableBuilder.java#L42) method that applies a transformation on the builder for the object and returns a new immutable object.
    - Major refactor of RequestHandler interfaces. Newly introduced [ExecutionInterceptors](https://github.com/aws/aws-sdk-java-v2/blob/master/core/src/main/java/software/amazon/awssdk/interceptor/ExecutionInterceptor.java) have a cleaner, more consistent API and are much more powerful.
    - S3's CreateBucket no longer requires the location constraint to be specified, it will be inferred from the client region if not present.
    - The [File](https://github.com/aws/aws-sdk-java-v2/blob/master/core/src/main/java/software/amazon/awssdk/sync/StreamingResponseHandler.java#L92) and [OutputStream](https://github.com/aws/aws-sdk-java-v2/blob/master/core/src/main/java/software/amazon/awssdk/sync/StreamingResponseHandler.java#L107) implementations of StreamingResponseHandler now return the POJO response in onComplete.

  - ### Bugfixes
    - Fixed a bug in default credential provider chain where it would erroneously abort at the ProfileCredentialsProvider. See [Issue #135](https://github.com/aws/aws-sdk-java-v2/issues/135)
    - Many improvements and fixes to the Netty NIO based transport.
    - Several fixes around S3's endpoint resolution, particularly with advanced options like path style addressing and accelerate mode. See [Issue #130](https://github.com/aws/aws-sdk-java-v2/issues/130)
    - Several fixes around serialization and deserialization of immutable objects. See [Issue #122](https://github.com/aws/aws-sdk-java-v2/issues/122)
    - Type parameters are now correctly included for [StreamingResponseHandler](https://github.com/aws/aws-sdk-java-v2/blob/master/core/src/main/java/software/amazon/awssdk/sync/StreamingResponseHandler.java) on the client interface.

  - ### Removals
    - Dependency on JodaTime has been dropped in favor of Java 8's APIS.
    - DynamoDBMapper and DynamoDB Document API have been removed.
    - Metrics subsystem has been removed.

# __2.0.0-preview-2__ __2017-07-21__
## __AWS SDK for Java v2__
  - ### Features
    - New pluggable HTTP implementation built on top of Java's HttpUrlConnection. Good choice for simple applications with low throughput requirements. Better cold start latency than the default Apache implementation.
    - Simple convenience methods have been added for operations that require no input parameters.
    - Substantial improvements to start up time and cold start latencies
    - The Netty NIO HTTP client now uses a shared event loop group for better resource management. More options for customizing the event loop group are now available.
    - Using java.time instead of the legacy java.util.Date in generated model classes.
    - Various improvements to the immutability of model POJOs. ByteBuffers are now copied and collections are returned as unmodifiable.

# __2.0.0-preview-1__ __2017-06-28__
## __AWS SDK for Java v2__
  - ### Features
    - Initial release of the AWS SDK for Java v2. See our [blog post](https://aws.amazon.com/blogs/developer/aws-sdk-for-java-2-0-developer-preview) for information about this new major veresion. This release is considered a developer preview and is not intended for production use cases.
<|MERGE_RESOLUTION|>--- conflicted
+++ resolved
@@ -1,18 +1,3 @@
-<<<<<<< HEAD
-# __2.0.0__ __2018-08-02__
-## __AWS SDK for Java v2__
-  - ### Features
-    - Add mfa_serial to ProfileProperty
-    - HTTP/2 is now supported as a transport.
-    - Improve logging for debuggability. see `SdkStandardLogger`.
-    - Removed sdk-core dependency from the profiles module. This allows reading from profile files without pulling in the rest of the SDK.
-
-## __Amazon Kinesis__
-  - ### Features
-    - This update introduces SubscribeToShard and RegisterStreamConsumer APIs which allows for retrieving records on a data stream over HTTP2 with enhanced fan-out capabilities. With this new feature the Java SDK now supports event streaming natively which will allow you to define payload and exception structures on the client over a persistent connection. For more information, see Developing Consumers with Enhanced Fan-Out in the Kinesis Developer Guide.
-
-=======
->>>>>>> 968eeab7
 # __2.0.0-preview-11__ __2018-07-30__
 ## __AWS SDK for Java v2__
   - ### Features
